// Copyright © Serilog Contributors
//
// Licensed under the Apache License, Version 2.0 (the "License");
// you may not use this file except in compliance with the License.
// You may obtain a copy of the License at
//     http://www.apache.org/licenses/LICENSE-2.0
//
// Unless required by applicable law or agreed to in writing, software
// distributed under the License is distributed on an "AS IS" BASIS,
// WITHOUT WARRANTIES OR CONDITIONS OF ANY KIND, either express or implied.
// See the License for the specific language governing permissions and
// limitations under the License.

using System;
using System.Collections.Generic;
using System.IO;
using System.Threading.Tasks;
using Serilog.Events;
using System.Linq;
using Serilog.Core;

namespace Serilog.Sinks.Email;

class EmailSink : IBatchedLogEventSink, IDisposable
{
    readonly EmailSinkOptions _sinkOptions;
    readonly IEmailTransport _emailTransport;
    /// <summary>
    /// Construct a sink emailing with the specified details.
    /// </summary>
    /// <param name="options">Connection information used to construct the SMTP client and mail messages.</param>
    /// <param name="emailTransport">The email transport to use.</param>
    /// <exception cref="System.ArgumentNullException">connectionInfo</exception>
    public EmailSink(EmailSinkOptions options, IEmailTransport emailTransport)
    {
<<<<<<< HEAD
        static readonly char[] MailAddressesSplitCharacters = { ';', ',' };
        
        readonly EmailConnectionInfo _connectionInfo;
        readonly IEmailTransport _emailTransport;
        readonly ITextFormatter _textFormatter;
        readonly ITextFormatter _subjectLineFormatter;
=======
        _sinkOptions = options ?? throw new ArgumentNullException(nameof(options));
        _emailTransport = emailTransport ?? throw new ArgumentNullException(nameof(emailTransport));
    }

    /// <summary>
    /// Emit a batch of log events, running asynchronously.
    /// </summary>
    /// <param name="events">The events to emit.</param>
    public Task EmitBatchAsync(IReadOnlyCollection<LogEvent> events)
    {
        // ReSharper disable PossibleMultipleEnumeration

        if (events == null)
            throw new ArgumentNullException(nameof(events));
>>>>>>> e15ad84a

        var payload = new StringWriter();

        if (_sinkOptions.Body is IBatchTextFormatter batchTextFormatter)
        {
            batchTextFormatter.FormatBatch(events, payload);
        }
        else
        {
            foreach (var logEvent in events)
            {
                _sinkOptions.Body.Format(logEvent, payload);
            }
        }

<<<<<<< HEAD
            var subject = ComputeMailSubject(_subjectLineFormatter, events);
=======
        var subject = new StringWriter();
        _sinkOptions.Subject.Format(events.OrderByDescending(e => e.Level).First(), subject);
>>>>>>> e15ad84a

        var email = new EmailMessage(
            _sinkOptions.From,
            _sinkOptions.To,
            subject.ToString(),
            payload.ToString(),
            _sinkOptions.IsBodyHtml);

        return _emailTransport.SendMailAsync(email);

<<<<<<< HEAD
        internal static string ComputeMailSubject(ITextFormatter subjectLineFormatter, IEnumerable<LogEvent> events)
        {
            var subject = new StringWriter();
            subjectLineFormatter.Format(events.OrderByDescending(e => e.Level).First(), subject);
            var subjectAsText = subject.ToString();
            var firstLineOfSubject = subjectAsText.Split(new[] { Environment.NewLine }, StringSplitOptions.RemoveEmptyEntries)
                                         .FirstOrDefault() ?? string.Empty;
            return firstLineOfSubject;
        }

        public Task OnEmptyBatchAsync()
        {
            return Task.FromResult(false);
        }
=======
        // ReSharper restore PossibleMultipleEnumeration
    }
>>>>>>> e15ad84a

    public Task OnEmptyBatchAsync()
    {
        return Task.FromResult(false);
    }

    public void Dispose()
    {
        _emailTransport.Dispose();
    }
}<|MERGE_RESOLUTION|>--- conflicted
+++ resolved
@@ -25,6 +25,7 @@
 {
     readonly EmailSinkOptions _sinkOptions;
     readonly IEmailTransport _emailTransport;
+
     /// <summary>
     /// Construct a sink emailing with the specified details.
     /// </summary>
@@ -33,14 +34,6 @@
     /// <exception cref="System.ArgumentNullException">connectionInfo</exception>
     public EmailSink(EmailSinkOptions options, IEmailTransport emailTransport)
     {
-<<<<<<< HEAD
-        static readonly char[] MailAddressesSplitCharacters = { ';', ',' };
-        
-        readonly EmailConnectionInfo _connectionInfo;
-        readonly IEmailTransport _emailTransport;
-        readonly ITextFormatter _textFormatter;
-        readonly ITextFormatter _subjectLineFormatter;
-=======
         _sinkOptions = options ?? throw new ArgumentNullException(nameof(options));
         _emailTransport = emailTransport ?? throw new ArgumentNullException(nameof(emailTransport));
     }
@@ -51,61 +44,44 @@
     /// <param name="events">The events to emit.</param>
     public Task EmitBatchAsync(IReadOnlyCollection<LogEvent> events)
     {
-        // ReSharper disable PossibleMultipleEnumeration
-
         if (events == null)
             throw new ArgumentNullException(nameof(events));
->>>>>>> e15ad84a
 
-        var payload = new StringWriter();
+        var body = new StringWriter();
 
         if (_sinkOptions.Body is IBatchTextFormatter batchTextFormatter)
         {
-            batchTextFormatter.FormatBatch(events, payload);
+            batchTextFormatter.FormatBatch(events, body);
         }
         else
         {
             foreach (var logEvent in events)
             {
-                _sinkOptions.Body.Format(logEvent, payload);
+                _sinkOptions.Body.Format(logEvent, body);
             }
         }
 
-<<<<<<< HEAD
-            var subject = ComputeMailSubject(_subjectLineFormatter, events);
-=======
-        var subject = new StringWriter();
-        _sinkOptions.Subject.Format(events.OrderByDescending(e => e.Level).First(), subject);
->>>>>>> e15ad84a
+        var subject = ComputeMailSubject(_sinkOptions.Subject, events);
 
         var email = new EmailMessage(
             _sinkOptions.From,
             _sinkOptions.To,
-            subject.ToString(),
-            payload.ToString(),
+            subject,
+            body.ToString(),
             _sinkOptions.IsBodyHtml);
 
         return _emailTransport.SendMailAsync(email);
+    }
 
-<<<<<<< HEAD
-        internal static string ComputeMailSubject(ITextFormatter subjectLineFormatter, IEnumerable<LogEvent> events)
-        {
-            var subject = new StringWriter();
-            subjectLineFormatter.Format(events.OrderByDescending(e => e.Level).First(), subject);
-            var subjectAsText = subject.ToString();
-            var firstLineOfSubject = subjectAsText.Split(new[] { Environment.NewLine }, StringSplitOptions.RemoveEmptyEntries)
-                                         .FirstOrDefault() ?? string.Empty;
-            return firstLineOfSubject;
-        }
-
-        public Task OnEmptyBatchAsync()
-        {
-            return Task.FromResult(false);
-        }
-=======
-        // ReSharper restore PossibleMultipleEnumeration
+    internal static string ComputeMailSubject(ITextFormatter subjectLineFormatter, IEnumerable<LogEvent> events)
+    {
+        var subject = new StringWriter();
+        subjectLineFormatter.Format(events.OrderByDescending(e => e.Level).First(), subject);
+        var subjectAsText = subject.ToString();
+        var firstLineOfSubject = subjectAsText.Split(new[] { Environment.NewLine }, StringSplitOptions.RemoveEmptyEntries)
+                                     .FirstOrDefault() ?? string.Empty;
+        return firstLineOfSubject;
     }
->>>>>>> e15ad84a
 
     public Task OnEmptyBatchAsync()
     {
